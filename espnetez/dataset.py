from typing import Dict, Tuple, Union

from espnet2.train.dataset import AbsDataset


class ESPnetEZDataset(AbsDataset):
<<<<<<< HEAD
    """
    A dataset class for handling ESPnet data with easy access to data information.

    This class extends the AbsDataset class and provides functionalities to
    manage a dataset and its associated metadata. It allows users to retrieve
    dataset items using unique identifiers and check for available names in
    the dataset.

    Attributes:
        dataset (Union[list, Tuple]): The dataset containing the actual data entries.
        data_info (Dict[str, callable]): A dictionary mapping attribute names to
            functions that extract those attributes from the dataset.

    Args:
        dataset (Union[list, Tuple]): The dataset from which data will be extracted.
        data_info (Dict[str, callable]): A dictionary where keys are attribute names
            and values are functions that process the dataset entries.

    Methods:
        has_name(name): Checks if the given name exists in the data_info dictionary.
        names() -> Tuple[str, ...]: Returns a tuple of all names in the data_info.
        __getitem__(uid: Union[str, int]) -> Tuple[str, Dict]: Retrieves the data
            entry corresponding to the provided unique identifier.
        __len__() -> int: Returns the total number of entries in the dataset.

    Examples:
        >>> dataset = [
            ("audio1.wav", "transcription1"),
            ("audio2.wav", "transcription2")
        ]
        >>> data_info = {
        ...     "audio": lambda x: x[0],
        ...     "transcription": lambda x: x[1]
        ... }
        >>> ez_dataset = ESPnetEZDataset(dataset, data_info)
        >>> ez_dataset.has_name("audio")
        True
        >>> ez_dataset.names()
        ('audio', 'transcription')
        >>> ez_dataset[0]
        ('0', {'audio': 'audio1.wav', 'transcription': 'transcription1'})
        >>> len(ez_dataset)
        2

    Note:
        The dataset and data_info must be provided in a compatible format to ensure
        proper functionality of the methods.
    """

    def __init__(self, dataset, data_info):
=======
    def __init__(self, dataset, data_info, phase=None):
>>>>>>> b5cb9741
        self.dataset = dataset
        self.data_info = data_info
        self.phase = phase

    def has_name(self, name) -> bool:
<<<<<<< HEAD
        """
        Check if the specified name exists in the dataset's data information.

        This method searches the `data_info` attribute of the dataset to determine
        if the given `name` is present as a key. It is useful for validating
        whether certain attributes or features are available in the dataset.

        Args:
            name (str): The name to search for in the dataset's data information.

        Returns:
            bool: True if the name exists in the data information; False otherwise.

        Examples:
            >>> dataset = ESPnetEZDataset(dataset=[...],
                data_info={'feature1': ..., 'feature2': ...})
            >>> dataset.has_name('feature1')
            True
            >>> dataset.has_name('feature3')
            False

        Note:
            The method performs a simple membership check using the `in` operator,
            which is efficient for dictionaries.
        """
        return name in self.data_info

    def names(self) -> Tuple[str, ...]:
        """
            A dataset class for ESPnet that handles data retrieval and management.

        This class extends the abstract dataset class to provide functionalities
        specific to the ESPnet framework. It manages a dataset and its associated
        metadata, allowing for efficient data access and manipulation.

        Attributes:
            dataset (Union[list, tuple]): The underlying dataset that contains the data.
            data_info (Dict[str, callable]): A dictionary mapping names to functions
                that process each data entry in the dataset.

        Args:
            dataset (Union[list, tuple]): The dataset to be wrapped.
            data_info (Dict[str, callable]): A dictionary where keys are the names of
                the data attributes and values are functions that extract or transform
                the data from the dataset.

        Methods:
            has_name(name: str) -> bool:
                Checks if a given name exists in the data_info.

            names() -> Tuple[str, ...]:
                Returns a tuple of all the names available in the data_info.

            __getitem__(uid: Union[str, int]) -> Tuple[str, Dict]:
                Retrieves the data entry corresponding to the provided identifier.

            __len__() -> int:
                Returns the number of entries in the dataset.

        Examples:
            >>> dataset = ESPnetEZDataset(dataset=[...],
                data_info={'feature': lambda x: x.feature, 'label': lambda x: x.label})
            >>> dataset.has_name('feature')
            True
            >>> dataset.names()
            ('feature', 'label')
            >>> entry = dataset[0]
            >>> print(entry)
            ('0', {'feature': ..., 'label': ...})
            >>> len(dataset)
            100

        Note:
            The functions provided in the data_info should be callable and should
            accept a single argument corresponding to an entry from the dataset.
        """
        return tuple(self.data_info.keys())
=======
        if self.phase is not None:
            return name in self.data_info[self.phase]
        else:
            return name in self.data_info

    def names(self) -> Tuple[str, ...]:
        if self.phase is not None:
            return tuple(self.data_info[self.phase].keys())
        else:
            return tuple(self.data_info.keys())
>>>>>>> b5cb9741

    def __getitem__(self, uid: Union[str, int]) -> Tuple[str, Dict]:
        idx = int(uid)
        if self.phase is not None:
            data_info = self.data_info[self.phase]
        else:
            data_info = self.data_info

        return (
            str(uid),
            {k: v(self.dataset[idx]) for k, v in data_info.items()},
        )

    def __len__(self) -> int:
        return len(self.dataset)<|MERGE_RESOLUTION|>--- conflicted
+++ resolved
@@ -4,7 +4,6 @@
 
 
 class ESPnetEZDataset(AbsDataset):
-<<<<<<< HEAD
     """
     A dataset class for handling ESPnet data with easy access to data information.
 
@@ -55,15 +54,11 @@
     """
 
     def __init__(self, dataset, data_info):
-=======
-    def __init__(self, dataset, data_info, phase=None):
->>>>>>> b5cb9741
         self.dataset = dataset
         self.data_info = data_info
         self.phase = phase
 
     def has_name(self, name) -> bool:
-<<<<<<< HEAD
         """
         Check if the specified name exists in the dataset's data information.
 
@@ -141,18 +136,6 @@
             accept a single argument corresponding to an entry from the dataset.
         """
         return tuple(self.data_info.keys())
-=======
-        if self.phase is not None:
-            return name in self.data_info[self.phase]
-        else:
-            return name in self.data_info
-
-    def names(self) -> Tuple[str, ...]:
-        if self.phase is not None:
-            return tuple(self.data_info[self.phase].keys())
-        else:
-            return tuple(self.data_info.keys())
->>>>>>> b5cb9741
 
     def __getitem__(self, uid: Union[str, int]) -> Tuple[str, Dict]:
         idx = int(uid)
