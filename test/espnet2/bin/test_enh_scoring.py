--- conflicted
+++ resolved
@@ -3,14 +3,8 @@
 import numpy as np
 import pytest
 
-<<<<<<< HEAD
-from espnet2.bin.enh_scoring import get_parser
-from espnet2.bin.enh_scoring import main
-from espnet2.bin.enh_scoring import scoring
+from espnet2.bin.enh_scoring import get_parser, main, scoring
 from espnet2.fileio.sound_scp import SoundScpWriter
-=======
-from espnet2.bin.enh_scoring import get_parser, main
->>>>>>> 047d0c47
 
 
 def test_get_parser():
