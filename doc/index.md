---
home: true
icon: /assets/image/espnet.png
title: ESPnet
heroImage: /assets/image/espnet_logo1.png
heroImageStyle:
  - height: auto
  - width: 400px

heroText: "End-to-end Speech Processing toolkit"
tagline: "ESPnet is the state-of-the-art toolkit that covers end-to-end speech recognition, text-to-speech, speech translation, speech enhancement, speaker diarization, spoken language understanding, and much more!"


highlights:
  - header: Get started with ESPnet!
    bgImage: https://theme-hope-assets.vuejs.press/bg/3-light.svg
    bgImageDark: https://theme-hope-assets.vuejs.press/bg/3-dark.svg
<<<<<<< HEAD
    features:
      - title: "Inferencing existing ESPnet models"
        details: "<code>pip install espnet espnet-model-zoo</code> and use it straight away."
        icon: bolt-lightning
        link: notebook/#demo
      - title: "Fine-tuning ESPnet models"
        details: "<code>pip install espnet</code> and use the <code>espnetez</code> module."
        icon: fire
        link: notebook/#espnet-ez
      - title: "High-performance training and full experiment replication"
        details: "Go through full installation and leverage the existing recipes."
        icon: server
        link: ./espnet2_tutorial.md
=======
    highlights:
      - title: <code>pip install espnet</code> for easy install.
      - title: See <a href="./installation.html">this instruction</a> for more details.
>>>>>>> 75fbd3be


  - header: Extensive task coverage
    description: We provide a complete recipe for various speech processing tasks.
    image: https://blogger.googleusercontent.com/img/b/R29vZ2xl/AVvXsEj3mOiQTPh_S9XW6m94OQYjucUzUu7L9uEcHP9YsADUGWTcmscynkrLc1Zs8o5rA3G9lSNnEpyHBMCnZzBepYdW8jVofKnLflvOsu-ywIZpQf1Kw5l6tzvhEA1q2cbnFDIzIDlOUOKPOarf/s800/cooking_recipe.png
    bgImage: https://theme-hope-assets.vuejs.press/bg/2-light.svg
    bgImageDark: https://theme-hope-assets.vuejs.press/bg/2-dark.svg
    bgImageStyle:
      background-repeat: repeat
      background-size: initial
    features:
      - title: "ASR: Automatic Speech Recognition"
        link: ./recipe/asr1.md

      - title: "TTS: Text-to-speech"
        link: ./recipe/tts1.md

      - title: "Speech Enhancement"
        link: ./recipe/enh1.md

      - title: "Weakly-supervised Learning"
        link: ./recipe/s2t1.md

      - title: "Speaker Embedding"
        link: ./recipe/spk1.md

      # - title: "SSL: Self-supervised Learning"
      #   link: ./recipe/ssl1.md

      # - title: "Speech Language Model"
      #   link: ./recipe/speechlm1.md

      # - title: "SLU: Spoken Language Understanding"
      #   link: ./recipe/slu1.md

      - title: "Speech-to-Text Translation"
        link: ./recipe/st1.md

      # - title: "Speech-to-Speech Translation"
      #   link: ./recipe/s2st1.md

      - title: "Speech Codec"
        link: ./recipe/codec1.md

      - title: "... And much more!"
        link: recipe/

  - header: Tutorials
    bgImage: https://theme-hope-assets.vuejs.press/bg/10-light.svg
    bgImageDark: https://theme-hope-assets.vuejs.press/bg/10-dark.svg
    bgImageStyle:
      background-repeat: repeat
      background-size: initial
    features:
      - title: ESPnet2
        details: Leveraging ESPnet2 recipes for full replication
        icon: graduation-cap
        link: ./espnet2_tutorial.md

      - title: ESPnet1
        details: Documents on ESPnet1 recipes (Legacy)
        icon: graduation-cap
        link: ./espnet1_tutorial.md

      - title: Training configurations
        details: Understanding and updating the training configurations
        icon: sliders
        link: ./espnet2_training_option.md

      - title: Recipe tips
        details: Various tips on using run.sh in ESPnet recipes
        icon: clipboard-check
        link: ./tutorial.md

      - title: Audio formatting
        details: Formatting audios into wav.scp for ESPnet recipes
        icon: microphone
        link: ./espnet2_format_wav_scp.md

      - title: Task class and data input system
        details: Common task/data interface for ESPnet2
        icon: database
        link: ./espnet2_task.md

      - title: Docker
        details: Running ESPnet on Docker
        icon: fa-brands fa-docker
        link: ./docker.md

      - title: Job scheduling system
        details: Distributing jobs in multi-machine environment within recipes
        icon: list-check
        link: ./parallelization.md

      - title: Distributed training
        details: Handling multiple GPUS for training
        icon: network-wired
        link: ./espnet2_distributed.md

      - title: Document Generation
        details: Details on fixing the development document
        icon: book
        link: ./document.md

footer: Apache License 2.0, Copyright © 2024-present ESPnet community
---

## How to cite ESPnet
```
@inproceedings{watanabe18_interspeech,
  title     = {ESPnet: End-to-End Speech Processing Toolkit},
  author    = {Shinji Watanabe and Takaaki Hori and Shigeki Karita and Tomoki Hayashi and Jiro Nishitoba and Yuya Unno and Nelson {Enrique Yalta Soplin} and Jahn Heymann and Matthew Wiesner and Nanxin Chen and Adithya Renduchintala and Tsubasa Ochiai},
  year      = {2018},
  booktitle = {Proc. Interspeech},
  pages     = {2207--2211},
  doi       = {10.21437/Interspeech.2018-1456},
  issn      = {2958-1796},
}
```
To additionally cite individual modules, models, or recipes, please refer to [Additional Citations](./citations.md).<|MERGE_RESOLUTION|>--- conflicted
+++ resolved
@@ -15,7 +15,6 @@
   - header: Get started with ESPnet!
     bgImage: https://theme-hope-assets.vuejs.press/bg/3-light.svg
     bgImageDark: https://theme-hope-assets.vuejs.press/bg/3-dark.svg
-<<<<<<< HEAD
     features:
       - title: "Inferencing existing ESPnet models"
         details: "<code>pip install espnet espnet-model-zoo</code> and use it straight away."
@@ -29,12 +28,6 @@
         details: "Go through full installation and leverage the existing recipes."
         icon: server
         link: ./espnet2_tutorial.md
-=======
-    highlights:
-      - title: <code>pip install espnet</code> for easy install.
-      - title: See <a href="./installation.html">this instruction</a> for more details.
->>>>>>> 75fbd3be
-
 
   - header: Extensive task coverage
     description: We provide a complete recipe for various speech processing tasks.
