--- conflicted
+++ resolved
@@ -63,166 +63,21 @@
     def encoder_add_arguments(parser):
         """Add arguments for the encoder."""
         group = parser.add_argument_group("E2E encoder setting")
-<<<<<<< HEAD
-        # encoder
-        group.add_argument(
-            "--etype",
-            default="blstmp",
-            type=str,
-            choices=[
-                "lstm",
-                "blstm",
-                "lstmp",
-                "blstmp",
-                "vgglstmp",
-                "vggblstmp",
-                "vgglstm",
-                "vggblstm",
-                "gru",
-                "bgru",
-                "grup",
-                "bgrup",
-                "vgggrup",
-                "vggbgrup",
-                "vgggru",
-                "vggbgru",
-            ],
-            help="Type of encoder network architecture",
-        )
-        group.add_argument(
-            "--elayers", default=4, type=int, help="Number of encoder layers",
-        )
-        group.add_argument(
-            "--eunits",
-            "-u",
-            default=300,
-            type=int,
-            help="Number of encoder hidden units",
-        )
-        group.add_argument(
-            "--eprojs", default=320, type=int, help="Number of encoder projection units"
-        )
-        group.add_argument(
-            "--subsample",
-            default="1",
-            type=str,
-            help="Subsample input frames x_y_z means "
-            "subsample every x frame at 1st layer, "
-            "every y frame at 2nd layer etc.",
-        )
-=======
         group = add_arguments_rnn_encoder_common(group)
->>>>>>> 36b62ae4
         return parser
 
     @staticmethod
     def attention_add_arguments(parser):
         """Add arguments for the attention."""
         group = parser.add_argument_group("E2E attention setting")
-<<<<<<< HEAD
-        # attention
-        group.add_argument(
-            "--atype",
-            default="dot",
-            type=str,
-            choices=[
-                "noatt",
-                "dot",
-                "add",
-                "location",
-                "coverage",
-                "coverage_location",
-                "location2d",
-                "location_recurrent",
-                "multi_head_dot",
-                "multi_head_add",
-                "multi_head_loc",
-                "multi_head_multi_res_loc",
-            ],
-            help="Type of attention architecture",
-        )
-        group.add_argument(
-            "--adim",
-            default=320,
-            type=int,
-            help="Number of attention transformation dimensions",
-        )
-        group.add_argument(
-            "--awin", default=5, type=int, help="Window size for location2d attention"
-        )
-        group.add_argument(
-            "--aheads",
-            default=4,
-            type=int,
-            help="Number of heads for multi head attention",
-        )
-        group.add_argument(
-            "--aconv-chans",
-            default=-1,
-            type=int,
-            help="Number of attention convolution channels \
-                           (negative value indicates no location-aware attention)",
-        )
-        group.add_argument(
-            "--aconv-filts",
-            default=100,
-            type=int,
-            help="Number of attention convolution filters \
-                           (negative value indicates no location-aware attention)",
-        )
-        group.add_argument(
-            "--dropout-rate",
-            default=0.0,
-            type=float,
-            help="Dropout rate for the encoder",
-        )
-=======
         group = add_arguments_rnn_attention_common(group)
->>>>>>> 36b62ae4
         return parser
 
     @staticmethod
     def decoder_add_arguments(parser):
         """Add arguments for the decoder."""
         group = parser.add_argument_group("E2E decoder setting")
-<<<<<<< HEAD
-        group.add_argument(
-            "--dtype",
-            default="lstm",
-            type=str,
-            choices=["lstm", "gru"],
-            help="Type of decoder network architecture",
-        )
-        group.add_argument(
-            "--dlayers", default=1, type=int, help="Number of decoder layers"
-        )
-        group.add_argument(
-            "--dunits", default=320, type=int, help="Number of decoder hidden units"
-        )
-        group.add_argument(
-            "--dropout-rate-decoder",
-            default=0.0,
-            type=float,
-            help="Dropout rate for the decoder",
-        )
-        group.add_argument(
-            "--sampling-probability",
-            default=0.0,
-            type=float,
-            help="Ratio of predicted labels fed back to decoder",
-        )
-        group.add_argument(
-            "--lsm-type",
-            const="",
-            default="",
-            type=str,
-            nargs="?",
-            choices=["", "unigram"],
-            help="Apply label smoothing with a specified distribution type",
-        )
-=======
         group = add_arguments_rnn_decoder_common(group)
->>>>>>> 36b62ae4
         return parser
 
     def __init__(self, idim, odim, args):
@@ -389,19 +244,11 @@
                 seq_hat_text = "".join(seq_hat).replace(self.trans_args.space, " ")
                 seq_hat_text = seq_hat_text.replace(self.trans_args.blank, "")
                 seq_true_text = "".join(seq_true).replace(self.trans_args.space, " ")
-<<<<<<< HEAD
 
                 hyps += [seq_hat_text.split(" ")]
                 list_of_refs += [[seq_true_text.split(" ")]]
 
-            self.bleu = nltk.corpus_bleu(list_of_refs, hyps) * 100
-=======
-
-                hyps += [seq_hat_text.split(" ")]
-                list_of_refs += [[seq_true_text.split(" ")]]
-
             self.bleu = nltk.bleu_score.corpus_bleu(list_of_refs, hyps) * 100
->>>>>>> 36b62ae4
 
         loss_data = float(self.loss)
         if not math.isnan(loss_data):
