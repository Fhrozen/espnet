--- conflicted
+++ resolved
@@ -170,16 +170,15 @@
                         help='Gradient norm threshold to clip')
     parser.add_argument('--num-save-attention', default=3, type=int,
                         help='Number of samples of attention to be saved')
-<<<<<<< HEAD
-
-    addtional_arguments_for_frontend(parser)
-=======
+
+
     # transfer learning related
     parser.add_argument('--asr-model', default=False, nargs='?',
                         help='Pre-trained ASR model')
     parser.add_argument('--mt-model', default=False, nargs='?',
                         help='Pre-trained MT model')
->>>>>>> b79e5299
+ 
+    addtional_arguments_for_frontend(parser)
     args = parser.parse_args(args)
 
     # logging info
