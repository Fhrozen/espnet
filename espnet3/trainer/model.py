--- conflicted
+++ resolved
@@ -261,8 +261,7 @@
                 OmegaConf.to_container(self.config.scheduler, resolve=True),
                 optimizer=optimizer,
             )
-
-<<<<<<< HEAD
+            
         elif getattr(self.config, "optims", None) and getattr(
             self.config, "schedulers", None
         ):
@@ -335,46 +334,6 @@
             scheduler = [
                 HybridLRS(optimizer, sch, i_sch) for i_sch, sch in enumerate(schedulers)
             ]
-=======
-        # Temporarily disabled for the code review.
-        # elif getattr(self.config, "optims") and getattr(self.config, "schedulers"):
-        #     assert (
-        #         getattr(self.config, "optim", None) is None
-        #     ), "Mixture of `optim` and `optims` is not allowed."
-        #     assert len(self.config.optims) == len(self.config.schedulers), (
-        #         f"The number of optimizers and schedulers must be equal: "
-        #         + f"optims: {len(self.config.optims)}, "
-        #         + f"schedulers: {len(self.config.schedulers)}"
-        #     )
-        #     optims = []
-        #     trainable_params = filter(lambda p: p.requires_grad, self.parameters())
-        #     for optim in self.config.optims:
-        #         # filter params for optimizer
-        #         assert "params" in optim, "missing 'params' in optim config"
-        #         params = [p for p in trainable_params if optim["params"] in p.name]
-        #         assert len(params) > 0, (
-        #             f"No trainable parameters found for"
-        #             + f"optimizer: {optim} with params: {optim['params']}"
-        #         )
-        #         optims.append(instantiate(
-        #             OmegaConf.to_container(optim, resolve=True), params
-        #         ))
-        #     optimizer = HybridOptim(optims)
-
-        #     assert (
-        #         getattr(self.config, "scheduler", None) is None
-        #     ), "Mixture of `scheduler` and `schedulers` is not allowed."
-        #     schedulers = []
-        #     for i_sch, scheduler in enumerate(self.config.schedulers):
-        #         schedulers.append(instantiate(
-        #             OmegaConf.to_container(scheduler, resolve=True),
-        #             optimizer=optims[i_sch]
-        #         ))
-        #     scheduler = [
-        #         HybridLRS(optimizer, i_sch, sch)
-        #         for i_sch, sch in enumerate(schedulers)
-        #     ]
->>>>>>> e41874df
         else:
             raise ValueError(
                 "Must specify either `optim` or `optims` and `scheduler` or"
