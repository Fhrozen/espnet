--- conflicted
+++ resolved
@@ -111,13 +111,10 @@
             --fs ${fs} \
             --audio-format "${audio_format}" \
             "--segment=${logdir}/segments.JOB" \
-<<<<<<< HEAD
-            "${scp}" "${outdir}/format${suffix}.JOB" || { cat $(grep -l -i error "${logdir}"/format_wav_scp.*.log) ; exit 1; }
-=======
             --multi-columns-input "${multi_columns_input}" \
             --multi-columns-output "${multi_columns_output}" \
+            "${scp}" "${outdir}/format${suffix}.JOB" || { cat $(grep -l -i error "${logdir}"/format_wav_scp.*.log) ; exit 1; }
             "${scp}" "${outdir}/format.JOB" || { cat $(grep -l -i error "${logdir}"/format_wav_scp.*.log) ; exit 1; }
->>>>>>> 78db412a
 else
     log "[info]: without segments"
     nutt=$(<${scp} wc -l)
@@ -135,13 +132,9 @@
         ${opts} \
         --fs "${fs}" \
         --audio-format "${audio_format}" \
-<<<<<<< HEAD
-        "${logdir}/wav.JOB.scp" "${outdir}/format${suffix}.JOB" || { cat $(grep -l -i error "${logdir}"/format_wav_scp.*.log) ; exit 1; }
-=======
         --multi-columns-input "${multi_columns_input}" \
         --multi-columns-output "${multi_columns_output}" \
-        "${logdir}/wav.JOB.scp" "${outdir}/format.JOB" || { cat $(grep -l -i error "${logdir}"/format_wav_scp.*.log) ; exit 1; }
->>>>>>> 78db412a
+        "${logdir}/wav.JOB.scp" "${outdir}/format${suffix}.JOB" || { cat $(grep -l -i error "${logdir}"/format_wav_scp.*.log) ; exit 1; }
 fi
 
 # Workaround for the NFS problem
