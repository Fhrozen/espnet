import argparse
import os
from collections import defaultdict
from pathlib import Path

import pandas as pd
from tqdm import tqdm


def main():
    parser = argparse.ArgumentParser(description="Prepare kosp2e data for ESPnet.")
<<<<<<< HEAD
    parser.add_argument("--kosp2e_root",
                        type=Path,
                        required=True,
                        help="Path to the root of the kosp2e dataset, containing wavs/ and downloads/metadata/.")
    parser.add_argument("--output_dir",
                        type=Path,
                        required=True,
                        help="Path to the output data directory.")
=======
    parser.add_argument(
        "--kosp2e_root",
        type=Path,
        required=True,
        help="Path to the root of the kosp2e dataset, containing wavs/ and downloads/metadata/.",
    )
    parser.add_argument(
        "--output_dir",
        type=Path,
        required=True,
        help="Path to the output data directory.",
    )
>>>>>>> 3836f21f
    args = parser.parse_args()

    data_types = ["covid", "kss", "stylekqc", "zeroth"]
    wavs_base_path = args.kosp2e_root / "wavs"
    metadata_base_path = args.kosp2e_root / "downloads/metadata"

    # 1. Load all metadata and create lookup structures
    metadata = {}
    for dt in data_types:
        try:
            df_train = pd.read_excel(metadata_base_path / f"{dt}_train.xlsx").set_index(
                "id"
            )
            df_dev = pd.read_excel(metadata_base_path / f"{dt}_dev.xlsx").set_index(
                "id"
            )
            df_test = pd.read_excel(metadata_base_path / f"{dt}_test.xlsx").set_index(
                "id"
            )
            metadata[dt] = {"train": df_train, "val": df_dev, "test": df_test}
        except FileNotFoundError as e:
            print(f"Warning: Metadata for {dt} not found, skipping: {e}")

    # 2. Process data in a single pass
    file_contents = {
        "train": defaultdict(list),
        "val": defaultdict(list),
        "test": defaultdict(list),
    }

    for data_type in tqdm(data_types, desc="Processing data types"):
        if data_type not in metadata:
            continue
        wav_dir = wavs_base_path / data_type
        if not wav_dir.is_dir():
            print(f"Warning: Directory not found for data_type {data_type}, skipping.")
            continue

        for wav_file in tqdm(
            sorted(os.listdir(wav_dir)), desc=f"Processing {data_type}"
        ):
            utt_id = wav_file.split(".")[0]

            split = None
            meta_df = None
            for s in ["train", "val", "test"]:
                if utt_id in metadata[data_type][s].index:
                    split = s
                    meta_df = metadata[data_type][s]
                    break

            if split is None:
                continue

            # IMPORTANT: Replace 'speaker_id' with the actual column name
            # for speaker ID in your metadata.
            # Using utt_id as spk_id is generally incorrect for multi-speaker data.
            row = meta_df.loc[utt_id]
            spk_id = row.get(
                "speaker_id", utt_id
            )  # Fallback to utt_id if no speaker_id column
            transcription = row["sentence"]
            wav_path = f"wavs/{data_type}/{wav_file}"

            file_contents[split]["text"].append(f"{utt_id} {transcription}\n")
            file_contents[split]["wav.scp"].append(f"{utt_id} {wav_path}\n")
            file_contents[split]["utt2spk"].append(f"{utt_id} {spk_id}\n")

    # 3. Write all files
    for split in ["train", "val", "test"]:
        split_dir = args.output_dir / split
        split_dir.mkdir(parents=True, exist_ok=True)

        for filename in ["text", "wav.scp", "utt2spk"]:
            lines = sorted(file_contents[split][filename])
            with open(split_dir / filename, "w", encoding="utf-8") as f:
                f.writelines(lines)
            print(f"Wrote and sorted {split_dir / filename}")

        # 4. Generate spk2utt from utt2spk
        spk2utt = defaultdict(list)
        for line in file_contents[split]["utt2spk"]:
            utt, spk = line.strip().split(maxsplit=1)
            spk2utt[spk].append(utt)

        with open(split_dir / "spk2utt", "w", encoding="utf-8") as f:
            for spk in sorted(spk2utt.keys()):
                utts = " ".join(sorted(spk2utt[spk]))
                f.write(f"{spk} {utts}\n")
        print(f"Wrote {split_dir / 'spk2utt'}")


if __name__ == "__main__":
    main()<|MERGE_RESOLUTION|>--- conflicted
+++ resolved
@@ -9,16 +9,6 @@
 
 def main():
     parser = argparse.ArgumentParser(description="Prepare kosp2e data for ESPnet.")
-<<<<<<< HEAD
-    parser.add_argument("--kosp2e_root",
-                        type=Path,
-                        required=True,
-                        help="Path to the root of the kosp2e dataset, containing wavs/ and downloads/metadata/.")
-    parser.add_argument("--output_dir",
-                        type=Path,
-                        required=True,
-                        help="Path to the output data directory.")
-=======
     parser.add_argument(
         "--kosp2e_root",
         type=Path,
@@ -31,7 +21,6 @@
         required=True,
         help="Path to the output data directory.",
     )
->>>>>>> 3836f21f
     args = parser.parse_args()
 
     data_types = ["covid", "kss", "stylekqc", "zeroth"]
