--- conflicted
+++ resolved
@@ -28,72 +28,6 @@
             echo "is_docker=false" >> "$GITHUB_OUTPUT"
           fi
 
-<<<<<<< HEAD
-=======
-  unit_test_espnet1_and_integration_test_espnet1:
-    runs-on: ${{ matrix.os }}
-    needs: process_labels
-    # Outputs from Previous jobs are strings. Take care in case of using True/False.
-    if: |
-      github.event.pull_request.draft == false
-    strategy:
-      max-parallel: 20
-      matrix:
-        os: [ubuntu-latest]
-        python-version: ["3.10"]
-        pytorch-version: [2.6.0]
-        chainer-version: [6.0.0]
-        use-conda: [false]
-    steps:
-      - uses: actions/checkout@master
-      - uses: actions/cache@v4
-        with:
-          path: ~/.cache/pip
-          key: ${{ runner.os }}-pip-${{ matrix.python-version }}-${{ matrix.pytorch-version }}-${{ hashFiles('**/pyproject.toml') }}-${{ hashFiles('**/Makefile') }}
-      - uses: actions/setup-python@v5
-        with:
-          python-version: ${{ matrix.python-version }}
-          architecture: 'x64'
-      - name: install dependencies
-        run: |
-          sudo apt-get update -qq
-          # NOTE(kamo): g++-7 doesn't exist in ubuntu-latest
-          sudo apt-get install -qq -y cmake libsndfile1-dev bc sox ffmpeg
-      - name: install espnet
-        env:
-          ESPNET_PYTHON_VERSION: ${{ matrix.python-version }}
-          TH_VERSION: ${{ matrix.pytorch-version }}
-          CHAINER_VERSION: ${{ matrix.chainer-version }}
-          USE_CONDA: ${{ matrix.use-conda }}
-        run: |
-          ./ci/install.sh
-
-      - name: test shell
-        run: |
-          ./ci/test_shell_espnet1.sh
-
-      - name: test python
-        run: ./ci/test_python_espnet1.sh
-      - uses: codecov/codecov-action@v5
-        with:
-          flags: test_python_espnet1
-      - name: coverage erase
-        continue-on-error: true
-        run: |
-          source tools/activate_python.sh
-          coverage erase
-
-      - name: install kaldi
-        run: |
-          ./ci/install_kaldi.sh
-
-      - name: test integration
-        run: ./ci/test_integration_espnet1.sh
-      - uses: codecov/codecov-action@v5
-        with:
-          flags: test_integration_espnet1
-
->>>>>>> d518869d
   unit_test_espnet2_and_integration_test_espnet2:
     runs-on: ${{ matrix.os }}
     needs: process_labels
@@ -153,19 +87,6 @@
         run: |
           ./ci/install_kaldi.sh
 
-<<<<<<< HEAD
-      # These util tests seems to be for ESPnet-1, so simply skip it.
-      # - name: test utils
-      #   run: ./ci/test_utils.sh
-      # - uses: codecov/codecov-action@v2
-      #   with:
-      #     flags: test_utils
-      # - name: coverage erase
-      #   continue-on-error: true
-      #   run: |
-      #     source tools/activate_python.sh
-      #     coverage erase
-=======
       - name: test utils
         run: ./ci/test_utils.sh
       - uses: codecov/codecov-action@v5
@@ -176,7 +97,6 @@
         run: |
           source tools/activate_python.sh
           coverage erase
->>>>>>> d518869d
 
       - name: test espnet2 integration
         run: ./ci/test_integration_espnet2.sh
